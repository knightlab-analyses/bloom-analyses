# bloom_analyses

A repository containing analyses used to perform bloom filtering

# Install

To reproduce the analyses in the analyses in `ipynb`, you will need to build the following enviroment. You will only need to do this once.

```
<<<<<<< HEAD
conda create -n bloom pip python=3 numpy jupyter seaborn matplotlib=1.5.1 h5py
source activate bloom
=======
conda create -n bloom pip python=3 numpy jupyter seaborn matplotlib=1.5.1 h5py statsmodels
source activate bloom

>>>>>>> c65505c4
pip install biom-format
pip install scikit-bio
pip install emperor --pre
pip install -e .

```<|MERGE_RESOLUTION|>--- conflicted
+++ resolved
@@ -7,14 +7,9 @@
 To reproduce the analyses in the analyses in `ipynb`, you will need to build the following enviroment. You will only need to do this once.
 
 ```
-<<<<<<< HEAD
-conda create -n bloom pip python=3 numpy jupyter seaborn matplotlib=1.5.1 h5py
-source activate bloom
-=======
 conda create -n bloom pip python=3 numpy jupyter seaborn matplotlib=1.5.1 h5py statsmodels
 source activate bloom
 
->>>>>>> c65505c4
 pip install biom-format
 pip install scikit-bio
 pip install emperor --pre
